# cf-openai-azure-proxy

<a href="./README_en.md">English</a> |
<a href="./README.md">中文</a>

> Most OpenAI clients do not support Azure OpenAI Service, but the application for Azure OpenAI Service is very simple, and it also provides free quotas. This script uses a free Cloudflare Worker as a proxy, allowing OpenAI-supported clients to directly use Azure OpenAI Service.

This script proxies requests to Azure OpenAI Service for OpenAI clients. The code deployment steps are as follows:

Register and log in to your Cloudflare account.
- Create a new Cloudflare Worker.
- Copy and paste cf-openai-azure-proxy.js into the Cloudflare Worker editor.
<<<<<<< HEAD
- Modify the corresponding "resourceName" and "mapper".

  **Mapper configuration example**: If you have deployed the GPT-3.5 Turbo and GPT-4 models on Azure with deployment names 'gpt35' and 'gpt4', respectively, then the mapper should be configured as follows.
  ```
  const mapper:any = {
    'gpt-3.5-turbo': 'gpt35',
    'gpt-4': 'gpt4' 
  };
  ```
   Other map rules can be continued directly in this format.
=======
- Adjust the values of **resourceName** and **deployName** by either direct modification or using environment variables..
>>>>>>> 5a654657
- Save and deploy the Cloudflare Worker.
- https://github.com/haibbo/cf-openai-azure-proxy/issues/3 Optional: Bind a custom domain name: Add a custom domain name for this worker in the Worker details page -> Trigger -> Custom Domains.

## Instructions
First obtain the resourceName and deployName, and log in to the Azure portal:
![azure](https://user-images.githubusercontent.com/1295315/229705215-e0556c99-957f-4d98-99a6-1c51254110b9.png)

#### There are two ways to do this:
- Directly modify their values, such as:
```js
// The name of your Azure OpenAI Resource.
const resourceName="codegpt"

// The deployment name you chose when you deployed the model.
const deployName="gpt3
```
- go to the Cloudflare Worker console, navigate to Workers script > Settings > Add variable under Environment Variables.
<img width="777" src="https://user-images.githubusercontent.com/1295315/232183839-b4baa414-76d4-4ccd-8d27-440edfab1404.png" alt="env" />

## Client
Take OpenCat as an example: fill in the custom API domain name with the domain name bound in step 6:

<img width="339" src="https://user-images.githubusercontent.com/1295315/229820705-ab2ad1d1-8795-4670-97b4-16a0f9fdebba.png" alt="opencat" />
I have tried multiple clients. If you encounter problems with other clients, please feel free to create an issue.

QA:

- Do I need a server to use this?
  - This script runs on Cloudflare Worker and does not require a server or a bound card. It is free for up to 100,000 requests per day.
- Do I need my own domain name to use this?
  - No, it is not necessary. Refer to: https://github.com/haibbo/cf-openai-azure-proxy/issues/3<|MERGE_RESOLUTION|>--- conflicted
+++ resolved
@@ -10,20 +10,7 @@
 Register and log in to your Cloudflare account.
 - Create a new Cloudflare Worker.
 - Copy and paste cf-openai-azure-proxy.js into the Cloudflare Worker editor.
-<<<<<<< HEAD
-- Modify the corresponding "resourceName" and "mapper".
-
-  **Mapper configuration example**: If you have deployed the GPT-3.5 Turbo and GPT-4 models on Azure with deployment names 'gpt35' and 'gpt4', respectively, then the mapper should be configured as follows.
-  ```
-  const mapper:any = {
-    'gpt-3.5-turbo': 'gpt35',
-    'gpt-4': 'gpt4' 
-  };
-  ```
-   Other map rules can be continued directly in this format.
-=======
 - Adjust the values of **resourceName** and **deployName** by either direct modification or using environment variables..
->>>>>>> 5a654657
 - Save and deploy the Cloudflare Worker.
 - https://github.com/haibbo/cf-openai-azure-proxy/issues/3 Optional: Bind a custom domain name: Add a custom domain name for this worker in the Worker details page -> Trigger -> Custom Domains.
 
@@ -37,9 +24,15 @@
 // The name of your Azure OpenAI Resource.
 const resourceName="codegpt"
 
-// The deployment name you chose when you deployed the model.
-const deployName="gpt3
+  const mapper:any = {
+    'gpt-3.5-turbo': 'gpt35',
+    'gpt-4': 'gpt4' 
+  };
 ```
+**Mapper configuration example**: If you have deployed the GPT-3.5 Turbo and GPT-4 models on Azure with deployment names 'gpt35' and 'gpt4', respectively, then the mapper should be configured as follows.
+Other map rules can be continued directly in this format.
+
+
 - go to the Cloudflare Worker console, navigate to Workers script > Settings > Add variable under Environment Variables.
 <img width="777" src="https://user-images.githubusercontent.com/1295315/232183839-b4baa414-76d4-4ccd-8d27-440edfab1404.png" alt="env" />
 
